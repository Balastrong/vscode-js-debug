/*---------------------------------------------------------
 * Copyright (C) Microsoft Corporation. All rights reserved.
 *--------------------------------------------------------*/

const del = require('del');
const filter = require('gulp-filter');
const gulp = require('gulp');
const minimist = require('minimist');
const nls = require('vscode-nls-dev');
const path = require('path');
const replace = require('gulp-replace');
const sourcemaps = require('gulp-sourcemaps');
const tsb = require('gulp-tsb');
const rename = require('gulp-rename');
const merge = require('merge2');
const vsce = require('vsce');
const webpack = require('webpack');
const execSync = require('child_process').execSync;
const fs = require('fs');
const cp = require('child_process');
const util = require('util');
const deepmerge = require('deepmerge');
const unzipper = require('unzipper');
const signale = require('signale');
const streamBuffers = require('stream-buffers');
const got = require('got').default;

const dirname = 'js-debug';
const translationProjectName = 'vscode-extensions';
const translationExtensionName = 'js-debug';

const sources = ['src/**/*.ts'];
const allPackages = [];

const buildDir = 'out';
const buildSrcDir = `${buildDir}/src`;
const distDir = 'dist';
const distSrcDir = `${distDir}/src`;
const nodeTargetsDir = `targets/node`;

/**
 * If --drop-in is set, commands and debug types will be set to 'chrome' and
 * 'node', rendering them incompatible with the base debuggers. Useful
 * to only set this to true to publish, and develop as namespaced extensions.
 */
const namespace = process.argv.includes('--drop-in') ? '' : 'pwa-';

/**
 * Whether we're running a nightly build.
 */
const isNightly = process.argv.includes('--nightly') || process.argv.includes('watch');

/**
 * Extension ID to build. Appended with '-nightly' as necessary.
 */
const extensionName = isNightly ? 'js-debug-nightly' : 'js-debug';

function runBuildScript(name) {
  return new Promise((resolve, reject) =>
    cp.execFile(
      process.execPath,
      [path.join(__dirname, 'out', 'src', 'build', name)],
      (err, stdout, stderr) => {
        process.stderr.write(stderr);
        if (err) {
          return reject(err);
        }

        const outstr = stdout.toString('utf-8');
        try {
          resolve(JSON.parse(outstr));
        } catch {
          resolve(outstr);
        }
      },
    ),
  );
}

const writeFile = util.promisify(fs.writeFile);
const readFile = util.promisify(fs.readFile);

async function readJson(file) {
  const contents = await readFile(path.join(__dirname, file), 'utf-8');
  return JSON.parse(contents);
}

const replaceNamespace = () => replace(/NAMESPACE\((.*?)\)/g, `${namespace}$1`);
const tsProject = tsb.create('./tsconfig.json');

gulp.task('clean-assertions', () => del(['src/test/**/*.txt.actual']));

gulp.task('clean', () =>
  del(['out/**', 'dist/**', 'src/*/package.nls.*.json', 'packages/**', '*.vsix']),
);

gulp.task('compile:ts', () =>
  tsProject
    .src()
    .pipe(sourcemaps.init())
    .pipe(replaceNamespace())
    .pipe(tsProject())
    .pipe(
      sourcemaps.write('.', {
        includeContent: false,
        sourceRoot: '../../src',
      }),
    )
    .pipe(gulp.dest(buildSrcDir)),
);

async function fixNightlyReadme() {
  const readmePath = `${buildDir}/README.md`;
  const readmeText = await readFile(readmePath);
  const readmeNightlyText = await readFile(`README.nightly.md`);

  await writeFile(readmePath, readmeNightlyText + '\n' + readmeText);
}

const getVersionNumber = () => {
  if (process.env.JS_DEBUG_VERSION) {
    return process.env.JS_DEBUG_VERSION;
  }

  const date = new Date(new Date().toLocaleString('en-US', { timeZone: 'America/Los_Angeles' }));
  const monthMinutes = (date.getDate() - 1) * 24 * 60 + date.getHours() * 60 + date.getMinutes();

  return [
    // YY
    date.getFullYear(),
    // MM,
    date.getMonth() + 1,
    //DDHH
    `${date.getDate()}${String(date.getHours()).padStart(2, '0')}`,
  ].join('.');
};

gulp.task('compile:dynamic', async () => {
  const [contributions, strings] = await Promise.all([
    runBuildScript('generate-contributions'),
    runBuildScript('strings'),
    runBuildScript('documentReadme'),
  ]);

  let packageJson = await readJson(`${buildDir}/package.json`);
  packageJson.name = extensionName;
  if (isNightly) {
    packageJson.displayName += ' (Nightly)';
    packageJson.version = getVersionNumber();
    await fixNightlyReadme();
  }

  packageJson = deepmerge(packageJson, contributions);

  return Promise.all([
    writeFile(`${buildDir}/package.json`, JSON.stringify(packageJson, null, 2)),
    writeFile(`${buildDir}/package.nls.json`, JSON.stringify(strings, null, 2)),
  ]);
});

gulp.task('compile:static', () =>
  merge(
    gulp.src(['LICENSE', 'package.json']).pipe(replaceNamespace()),
    gulp.src(['resources/**/*', 'README.md', 'src/**/*.sh'], { base: '.' }),
  ).pipe(gulp.dest(buildDir)),
);

/** Compiles supporting libraries to single bundles in the output */
gulp.task(
  'compile:webpack-supporting',
  gulp.parallel(
    () => runWebpack({ devtool: 'source-map', compileInPlace: true }),
    () =>
      gulp
        .src('node_modules/@c4312/chromehash/pkg/*.wasm')
        .pipe(gulp.dest(`${buildSrcDir}/common/hash`)),
  ),
);

gulp.task(
  'compile',
  gulp.series('compile:ts', 'compile:static', 'compile:dynamic', 'compile:webpack-supporting'),
);

async function runWebpack({
  packages = [],
  devtool = false,
  compileInPlace = false,
  mode = process.argv.includes('watch') ? 'development' : 'production',
} = options) {
  // add the entrypoints common to both vscode and vs here
  packages = [
    ...packages,
    { entry: `${buildSrcDir}/common/hash/hash.js`, library: false },
    { entry: `${buildSrcDir}/${nodeTargetsDir}/bootloader.js`, library: false },
    { entry: `${buildSrcDir}/${nodeTargetsDir}/watchdog.js`, library: false },
  ];

  let configs = [];
  for (const { entry, library, filename } of packages) {
    const config = {
      mode,
      target: 'node',
      entry: path.resolve(entry),
      output: {
        path: compileInPlace ? path.resolve(path.dirname(entry)) : path.resolve(distSrcDir),
        filename: filename || path.basename(entry).replace('.js', '.bundle.js'),
        devtoolModuleFilenameTemplate: '../[resource-path]',
      },
      devtool: devtool,
      resolve: {
        extensions: ['.js', '.json'],
      },
      module: {
        rules: [
          {
            loader: 'vscode-nls-dev/lib/webpack-loader',
            options: {
              base: path.join(__dirname, 'out/src'),
            },
          },
        ],
      },
      node: {
        __dirname: false,
        __filename: false,
      },
      externals: {
        vscode: 'commonjs vscode',
      },
    };

    if (library) {
      config.output.libraryTarget = 'commonjs2';
    }

    if (process.argv.includes('--analyze-size')) {
      config.plugins = [
        new (require('webpack-bundle-analyzer').BundleAnalyzerPlugin)({
          analyzerMode: 'static',
          reportFilename: path.resolve(distSrcDir, path.basename(entry) + '.html'),
        }),
      ];
    }

    configs.push(config);
  }

  await new Promise((resolve, reject) =>
    webpack(configs, (err, stats) => {
      if (err) {
        reject(err);
      } else if (stats.hasErrors()) {
        reject(stats);
      } else {
        resolve();
      }
    }),
  );
}

/** Run webpack to bundle the extension output files */
gulp.task('package:webpack-bundle', async () => {
  const packages = [
    { entry: `${buildSrcDir}/extension.js`, filename: 'extension.js', library: true },
  ];
  return runWebpack({ packages });
});

/** Run webpack to bundle into the flat session launcher (for VS or standalone debug server)  */
gulp.task('flatSessionBundle:webpack-bundle', async () => {
  const packages = [{ entry: `${buildSrcDir}/flatSessionLauncher.js`, library: true }];
  return runWebpack({ packages, devtool: 'nosources-source-map' });
});

/** Copy the extension static files */
gulp.task('package:copy-extension-files', () =>
  merge(
    gulp.src(
      [
        `${buildDir}/LICENSE`,
        `${buildDir}/package.json`,
        `${buildDir}/package.*.json`,
        `${buildDir}/resources/**/*`,
        `${buildDir}/README.md`,
      ],
      {
        base: buildDir,
      },
    ),
    gulp
      .src(['node_modules/source-map/lib/*.wasm', 'node_modules/@c4312/chromehash/pkg/*.wasm'])
      .pipe(rename({ dirname: 'src' })),
    gulp.src(`${buildDir}/src/**/*.sh`).pipe(rename({ dirname: 'src' })),
  ).pipe(gulp.dest(distDir)),
);

/** Create a VSIX package using the vsce command line tool */
gulp.task('package:createVSIX', () =>
  vsce.createVSIX({
    cwd: distDir,
    useYarn: true,
    packagePath: path.join(distDir, `${extensionName}.vsix`),
  }),
);

gulp.task('nls:bundle-download', async () => {
  const res = await got.stream('https://github.com/microsoft/vscode-loc/archive/master.zip');
  await new Promise((resolve, reject) =>
    res
      .pipe(unzipper.Parse())
      .on('entry', entry => {
        const match = /vscode-language-pack-(.*?)\/.+ms-vscode\.js-debug.*?\.i18n\.json$/.exec(
          entry.path,
        );
        if (!match) {
          return entry.autodrain();
        }

        const buffer = new streamBuffers.WritableStreamBuffer();
        const locale = match[1];
        entry.pipe(buffer).on('finish', () => {
          try {
            const strings = JSON.parse(buffer.getContentsAsString('utf-8'));
            fs.writeFileSync(
              path.join(distDir, `nls.bundle.${locale}.json`),
              JSON.stringify(strings.contents),
            );
            signale.info(`Added strings for ${locale}`);
          } catch (e) {
            reject(`Error parsing ${entry.path}: ${e}`);
          }
        });
      })
      .on('end', resolve)
      .on('error', reject)
      .resume(),
  );
});

gulp.task('nls:bundle-create', () =>
  gulp
    .src(sources, { base: __dirname })
    .pipe(nls.createMetaDataFiles())
    .pipe(nls.bundleMetaDataFiles(`ms-vscode.${extensionName}`, 'dist'))
    .pipe(nls.bundleLanguageFiles())
    .pipe(filter('**/nls.*.json'))
    .pipe(gulp.dest('dist')),
);

gulp.task(
  'translations-export',
  gulp.series('clean', 'compile', 'nls:bundle-create', () =>
    gulp
      .src(['out/package.json', 'out/nls.metadata.header.json', 'out/nls.metadata.json'])
      .pipe(nls.createXlfFiles(translationProjectName, translationExtensionName))
      .pipe(gulp.dest(`../vscode-translations-export`)),
  ),
);

/** Clean, compile, bundle, and create vsix for the extension */
gulp.task(
  'package',
  gulp.series(
    'clean',
    'compile:ts',
    'compile:static',
    'compile:dynamic',
    'package:webpack-bundle',
    'package:copy-extension-files',
    'nls:bundle-create',
    'package:createVSIX',
  ),
);

gulp.task('copy-hardcoded-translations', async () => {
  return gulp.src('./hardcoded_translations/*.json')
    .pipe(gulp.dest('./dist'));
});

gulp.task(
  'flatSessionBundle',
  gulp.series(
    'clean',
    'compile',
    'flatSessionBundle:webpack-bundle',
    'package:copy-extension-files',
    gulp.parallel('nls:bundle-download', 'nls:bundle-create'),
<<<<<<< HEAD
=======
    'copy-hardcoded-translations'
>>>>>>> 543c982c
  ),
);

/** Publishes the build extension to the marketplace */
gulp.task('publish:vsce', () =>
  vsce.publish({
    noVerify: true, // for proposed API usage
    pat: process.env.MARKETPLACE_TOKEN,
    useYarn: true,
    cwd: distDir,
  }),
);

gulp.task('publish', gulp.series('package', 'publish:vsce'));
gulp.task('default', gulp.series('compile'));

gulp.task(
  'watch',
  gulp.series('clean', 'compile', done => {
    gulp.watch([...sources, '*.json'], gulp.series('compile'));
    done();
  }),
);

const runPrettier = (onlyStaged, fix, callback) => {
  const child = cp.fork(
    './node_modules/@mixer/parallel-prettier/dist/index.js',
    [fix ? '--write' : '--list-different', 'src/**/*.ts', '!src/**/*.d.ts', '*.md'],
    { stdio: 'inherit' },
  );

  child.on('exit', code => (code ? callback(`Prettier exited with code ${code}`) : callback()));
};

const runEslint = (fix, callback) => {
  const child = cp.fork(
    './node_modules/eslint/bin/eslint.js',
    ['--color', 'src/**/*.ts', fix ? '--fix' : ['--max-warnings=0']],
    { stdio: 'inherit' },
  );

  child.on('exit', code => (code ? callback(`Eslint exited with code ${code}`) : callback()));
};

gulp.task('format:prettier', callback => runPrettier(false, true, callback));
gulp.task('format:eslint', callback => runEslint(true, callback));
gulp.task('format', gulp.series('format:prettier', 'format:eslint'));

gulp.task('lint:prettier', callback => runPrettier(false, false, callback));
gulp.task('lint:eslint', callback => runEslint(false, callback));
gulp.task('lint', gulp.parallel('lint:prettier', 'lint:eslint'));

/**
 * Run a command in the terminal using exec, and wrap it in a promise
 * @param {string} cmd The command line command + args to execute
 * @param {ExecOptions} options, see here for options: https://nodejs.org/docs/latest-v10.x/api/child_process.html#child_process_child_process_exec_command_options_callback
 */
function runCommand(cmd, options) {
  return new Promise((resolve, reject) => {
    let execError = undefined;
    try {
      execSync(cmd, { stdio: 'inherit', ...options });
    } catch (err) {
      reject(err);
    }
    resolve();
  });
}<|MERGE_RESOLUTION|>--- conflicted
+++ resolved
@@ -386,10 +386,7 @@
     'flatSessionBundle:webpack-bundle',
     'package:copy-extension-files',
     gulp.parallel('nls:bundle-download', 'nls:bundle-create'),
-<<<<<<< HEAD
-=======
     'copy-hardcoded-translations'
->>>>>>> 543c982c
   ),
 );
 
