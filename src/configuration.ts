// Copyright (c) Microsoft Corporation.
// Licensed under the MIT license.

import Dap from './dap/api';
import { Contributions } from './common/contributionUtils';

interface IMandatedConfiguration {
  /**
   * The type of the debug session.
   */
  type: string;

  /**
   * The name of the debug session.
   */
  name: string;

  /**
   * The request type of the debug session.
   */
  request: string;
}

export const enum OutputSource {
  Console = 'console',
  Stdio = 'std',
}

export interface ILoggingConfiguration {
  /**
   * Configures whether logs are also returned to the debug console.
   * Defaults to false.
   */
  console: boolean;

  /**
   * Configures the level of logs recorded. Defaults to "Verbose".
   */
  level: string;

  /**
   * Configures where on disk logs are written. If this is null, no logs
   * will be written, otherwise the extension log directory (in VS Code) or
   * OS tmpdir (in VS) will be used.
   */
  logFile: string | null;

  /**
   * Configures what types of logs recorded. For instance, `cdp` will log all
   * CDP protocol messages. If this is empty or not provided, tags will not
   * be filtered.
   */
  tags: ReadonlyArray<string>;
}

export interface IBaseConfiguration extends IMandatedConfiguration, Dap.LaunchParams {
  /**
   * TCP/IP address of process to be debugged (for Node.js >= 5.0 only).
   * Default is 'localhost'.
   */
  address: string;

  /**
   * Debug port to attach to. Default is 5858.
   */
  port: number;

  /**
   * A list of minimatch patterns for locations (folders and URLs) in which
   * source maps can be used to resolve local files. This can be used to avoid
   * incorrectly breaking in external source mapped code. Patterns can be
   * prefixed with "!" to exclude them. May be set to an empty array or null
   * to avoid restriction.
   */
  resolveSourceMapLocations: ReadonlyArray<string> | null;

  /**
   * Show the async calls that led to the current call stack.
   */
  showAsyncStacks: boolean;

  /**
   * An array of glob patterns for files to skip when debugging.
   */
  skipFiles: ReadonlyArray<string>;

  /**
   * Automatically step through generated code that cannot be mapped back to the original source.
   */
  smartStep: boolean;

  /**
   * Use JavaScript source maps (if they exist).
   */
  sourceMaps: boolean;

  /**
   * A set of mappings for rewriting the locations of source files from what
   * the sourcemap says, to their locations on disk.
   */
  sourceMapPathOverrides: { [key: string]: string };

  /**
   * Retry for this number of milliseconds to connect to the debug adapter.
   */
  timeout: number;

  /**
   * Logging configuration
   */
  trace: boolean | Partial<ILoggingConfiguration>;

  /**
   * Location where sources can be found.
   */
  rootPath: string;

  /**
   * From where to capture output messages: The debug API, or stdout/stderr streams.
   */
  outputCapture: OutputSource;
}

export interface IExtensionHostConfiguration extends INodeBaseConfiguration {
  type: Contributions.ExtensionHostDebugType;
  request: 'attach' | 'launch';

  /**
   * Command line arguments passed to the program.
   */
  args: ReadonlyArray<string>;

  /**
   * Environment variables passed to the program. The value `null` removes the
   * variable from the environment.
   */
  env: Readonly<{ [key: string]: string | null }>;

  /**
   * Absolute path to a file containing environment variable definitions.
   */
  envFile: string | null;

  /**
   * If source maps are enabled, these glob patterns specify the generated
   * JavaScript files. If a pattern starts with `!` the files are excluded.
   * If not specified, the generated code is expected in the same directory
   * as its source.
   */
  outFiles: ReadonlyArray<string>;

  /**
   * Path to the VS Code binary.
   */
  runtimeExecutable: string | null;

  /**
   * Extension host session ID. A "magical" value set by VS Code.
   */
  __sessionId?: string;
}

/**
 * Common configuration for the Node debugger.
 */
export interface INodeBaseConfiguration extends IBaseConfiguration {
  /**
   * @internal
   */
  internalConsoleOptions?: string;

  /**
   * Absolute path to the working directory of the program being debugged.
   */
  cwd: string;

  /**
   * If source maps are enabled, these glob patterns specify the generated
   * JavaScript files. If a pattern starts with `!` the files are excluded.
   * If not specified, the generated code is expected in the same directory
   * as its source.
   */
  outFiles: ReadonlyArray<string>;

  /**
   * Path to the local directory containing the program.
   */
  localRoot: string | null;

  /**
   * Path to the remote directory containing the program.
   */
  remoteRoot: string | null;

  /**
   * Attach debugger to new child processes automatically.
   */
  autoAttachChildProcesses: boolean;
}

/**
 * Configuration for a launch request.
 */
export interface INodeLaunchConfiguration extends INodeBaseConfiguration {
  type: Contributions.NodeDebugType;
  request: 'launch';

  /**
   * Program to use to launch the debugger.
   */
  program: string;

  /**
   * Automatically stop program after launch.
   */
  stopOnEntry: boolean;

  /**
   * Where to launch the debug target.
   */
  console: 'internalConsole' | 'integratedTerminal' | 'externalTerminal';

  /**
   * Command line arguments passed to the program.
   */
  args: ReadonlyArray<string>;

  /**
   * Restart session after Node.js has terminated.
   */
  restart: boolean;

  /**
   * Runtime to use. Either an absolute path or the name of a runtime
   * available on the PATH. If omitted `node` is assumed.
   */
  runtimeExecutable: string | null;

  /**
   * Version of `node` runtime to use. Requires `nvm`.
   */
  runtimeVersion: string;

  /**
   * Optional arguments passed to the runtime executable.
   */
  runtimeArgs: ReadonlyArray<string>;

  /**
   * Environment variables passed to the program. The value `null` removes the
   * variable from the environment.
   */
  env: Readonly<{ [key: string]: string | null }>;

  /**
   * Absolute path to a file containing environment variable definitions.
   */
  envFile: string | null;
}

export interface IChromeBaseConfiguration extends IBaseConfiguration {
  type: Contributions.ChromeDebugType;

  /**
   * Controls whether to skip the network cache for each request.
   */
  disableNetworkCache: boolean;

  /**
   * A mapping of URLs/paths to local folders, to resolve scripts
   * in Chrome to scripts on disk
   */
  pathMapping: { [key: string]: string };

  /**
   * This specifies the workspace absolute path to the webserver root. Used to
   * resolve paths like `/app.js` to files on disk. Shorthand for a pathMapping for "/".
   */
  webRoot: string;

  /**
   * Will navigate to this URL and attach to it. This can be omitted to
   * avoid navigation.
   */
  url: string | null;

  /**
   * Will search for a page with this url and attach to it, if found.
   * Can have * wildcards.
   */
  urlFilter: string;

  /**
   * Launch options to boot a server.
   */
  server: INodeLaunchConfiguration | INodeTerminalConfiguration | null;
}

/**
 * Opens a debugger-enabled terminal.
 */
export interface INodeTerminalConfiguration extends INodeBaseConfiguration {
  type: Contributions.TerminalDebugType;
  request: 'launch';

  /**
   * Command to run.
   */
  command?: string;
}

/**
 * Configuration for an attach request.
 */
export interface INodeAttachConfiguration extends INodeBaseConfiguration {
  type: Contributions.NodeDebugType;
  request: 'attach';

  /**
   * ID of process to attach to.
   */
  processId?: string;

  /**
   * Whether to set environment variables in the attached process to track
   * spawned children.
   */
  attachSpawnedProcesses: boolean;

  /**
   * Whether to attempt to attach to already-spawned child processes.
   */
  attachExistingChildren: boolean;
}

export interface IChromeLaunchConfiguration extends IChromeBaseConfiguration {
  request: 'launch';

  /**
   * Optional working directory for the runtime executable.
   */
  cwd: string | null;

  /**
   * Optional dictionary of environment key/value.
   */
  env: { [key: string]: string | null };

  /**
   * A local html file to open in the browser.
   */
  file: string | null;

  /**
   * Additional browser command line arguments.
   */
  runtimeArgs: ReadonlyArray<string> | null;

  /**
   * Either 'canary', 'stable', 'custom' or path to the browser executable.
   * Custom means a custom wrapper, custom build or CHROME_PATH
   * environment variable.
   */
  runtimeExecutable: string | null;

  /**
   * By default, Chrome is launched with a separate user profile in a temp
   * folder. Use this option to override it. Set to false to launch
   * with your default user profile.
   */
  userDataDir: string | boolean;
}

/**
 * Configuration to attach to a Chrome instance.
 */
export interface IChromeAttachConfiguration extends IChromeBaseConfiguration {
  request: 'attach';
}

export type AnyNodeConfiguration =
  | INodeAttachConfiguration
  | INodeLaunchConfiguration
  | INodeTerminalConfiguration
  | IExtensionHostConfiguration;
export type AnyChromeConfiguration = IChromeAttachConfiguration | IChromeLaunchConfiguration;
export type AnyLaunchConfiguration = AnyChromeConfiguration | AnyNodeConfiguration;

/**
 * Where T subtypes AnyLaunchConfiguration, gets the resolving version of T.
 */
export type ResolvingConfiguration<T> = IMandatedConfiguration & Partial<T>;

export type ResolvingExtensionHostConfiguration = ResolvingConfiguration<
  IExtensionHostConfiguration
>;
export type ResolvingNodeAttachConfiguration = ResolvingConfiguration<INodeAttachConfiguration>;
export type ResolvingNodeLaunchConfiguration = ResolvingConfiguration<INodeLaunchConfiguration>;
export type ResolvingTerminalConfiguration = ResolvingConfiguration<INodeTerminalConfiguration>;
export type ResolvingChromeConfiguration = ResolvingConfiguration<AnyChromeConfiguration>;
export type AnyResolvingConfiguration =
  | ResolvingExtensionHostConfiguration
  | ResolvingChromeConfiguration
  | ResolvingNodeAttachConfiguration
  | ResolvingNodeLaunchConfiguration
  | ResolvingTerminalConfiguration;

/**
 * Where T subtypes AnyResolvingConfiguration, gets the resolved version of T.
 */
export type ResolvedConfiguration<T> = T extends ResolvingNodeAttachConfiguration
  ? INodeAttachConfiguration
  : T extends ResolvingExtensionHostConfiguration
  ? IExtensionHostConfiguration
  : T extends ResolvingNodeLaunchConfiguration
  ? INodeLaunchConfiguration
  : T extends ResolvingChromeConfiguration
  ? AnyChromeConfiguration
  : T extends ResolvingTerminalConfiguration
  ? INodeTerminalConfiguration
  : never;

export const baseDefaults: IBaseConfiguration = {
  type: '',
  name: '',
  request: '',
  trace: false,
  address: 'localhost',
  outputCapture: OutputSource.Console,
  port: 9229,
  timeout: 10000,
  showAsyncStacks: true,
  skipFiles: [],
  smartStep: true,
  sourceMaps: true,
  resolveSourceMapLocations: null,
  rootPath: '${workspaceFolder}',
  // keep in sync with sourceMapPathOverrides in package.json
  sourceMapPathOverrides: {
    'webpack:///*': '*',
    'webpack:///./~/*': '${workspaceFolder}/node_modules/*',
    'meteor://💻app/*': '${workspaceFolder}/*',
  },
};

const nodeBaseDefaults: INodeBaseConfiguration = {
  ...baseDefaults,
  cwd: '${workspaceFolder}',
  sourceMaps: true,
  outFiles: [],
  localRoot: null,
  remoteRoot: null,
  resolveSourceMapLocations: ['${workspaceFolder}/**', '!**/node_modules/**'],
  autoAttachChildProcesses: true,
};

export const terminalBaseDefaults: INodeTerminalConfiguration = {
  ...nodeBaseDefaults,
  type: Contributions.TerminalDebugType,
  request: 'launch',
  name: 'Debugger Terminal',
};

export const extensionHostConfigDefaults: IExtensionHostConfiguration = {
  ...nodeBaseDefaults,
  type: Contributions.ExtensionHostDebugType,
  name: 'Debug Extension',
  request: 'launch',
  args: ['--extensionDevelopmentPath=${workspaceFolder}'],
  runtimeExecutable: '${execPath}',
  env: {},
  envFile: null,
  port: 0,
  outFiles: ['${workspaceFolder}/out/**/*.js'],
};

export const nodeLaunchConfigDefaults: INodeLaunchConfiguration = {
  ...nodeBaseDefaults,
  type: Contributions.NodeDebugType,
  request: 'launch',
  program: '',
  stopOnEntry: false,
  console: 'internalConsole',
  restart: true,
  args: [],
  runtimeExecutable: 'node',
  runtimeVersion: 'default',
  runtimeArgs: [],
  env: {},
  envFile: null,
};

export const chromeAttachConfigDefaults: IChromeAttachConfiguration = {
  ...baseDefaults,
  type: Contributions.ChromeDebugType,
  request: 'attach',
  port: 0,
  disableNetworkCache: true,
  pathMapping: {},
  url: null,
  urlFilter: '',
  webRoot: '${workspaceFolder}',
  server: null,
};

export const chromeLaunchConfigDefaults: IChromeLaunchConfiguration = {
  ...chromeAttachConfigDefaults,
  type: Contributions.ChromeDebugType,
  request: 'launch',
  cwd: null,
  file: null,
  env: {},
  runtimeArgs: null,
  runtimeExecutable: 'stable',
<<<<<<< HEAD
  userDataDir: true,
=======
  userDataDir: false,
  server: null,
>>>>>>> 75ae16e0
};

export const nodeAttachConfigDefaults: INodeAttachConfiguration = {
  ...nodeBaseDefaults,
  type: Contributions.NodeDebugType,
  attachSpawnedProcesses: true,
  attachExistingChildren: true,
  request: 'attach',
  processId: '',
};<|MERGE_RESOLUTION|>--- conflicted
+++ resolved
@@ -512,12 +512,7 @@
   env: {},
   runtimeArgs: null,
   runtimeExecutable: 'stable',
-<<<<<<< HEAD
-  userDataDir: true,
-=======
   userDataDir: false,
-  server: null,
->>>>>>> 75ae16e0
 };
 
 export const nodeAttachConfigDefaults: INodeAttachConfiguration = {
